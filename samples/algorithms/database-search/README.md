--- conflicted
+++ resolved
@@ -44,30 +44,18 @@
 ### C# in Visual Studio Code or the Command Line
 
 At a terminal, run the following command:
-<<<<<<< HEAD
 
 ```powershell
 dotnet run
 ```
 
-=======
-
-```powershell
-dotnet run
-```
-
->>>>>>> b3fc88d7
 ### Running the Sample in Jupyter Notebook
 
 This sample can also be viewed using Jupyter Notebook.
 To do so, ensure that you have the IQ# kernel installed using the instructions in the [getting started guide](https://docs.microsoft.com/quantum/install-guide/jupyter).
 Then, start a new Jupyter Notebook session from this directory:
 
-<<<<<<< HEAD
-```
-=======
 ```powershell
->>>>>>> b3fc88d7
 cd Samples/src/DatabaseSearch
 jupyter notebook
 ```
