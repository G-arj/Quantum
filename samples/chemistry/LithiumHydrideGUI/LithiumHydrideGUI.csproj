﻿<Project Sdk="Microsoft.NET.Sdk">

  <PropertyGroup>
    <OutputType>Exe</OutputType>
    <TargetFramework>netcoreapp3.1</TargetFramework>
    <PlatformTarget>x64</PlatformTarget>
  </PropertyGroup>

  <ItemGroup>
    <Compile Remove="LiHData\**" />
    <Compile Remove="node_modules\**" />
    <EmbeddedResource Remove="LiHData\**" />
    <EmbeddedResource Remove="node_modules\**" />
    <None Remove="LiHData\**" />
    <None Remove="node_modules\**" />
  </ItemGroup>

  <ItemGroup>
    <None Remove="index.html" />
    <None Remove="main.js" />
    <None Remove="package-lock.json" />
    <None Remove="package.json" />
    <None Remove="renderer.js" />
  </ItemGroup>

  <ItemGroup>
<<<<<<< HEAD
    <PackageReference Include="Microsoft.Quantum.Chemistry" Version="0.13.20111102-beta" />
    <PackageReference Include="Microsoft.Quantum.Simulators" Version="0.13.20111102-beta" />
=======
    <PackageReference Include="Microsoft.Quantum.Chemistry" Version="0.13.20111201-beta" />
    <PackageReference Include="Microsoft.Quantum.Simulators" Version="0.13.20111201-beta" />
>>>>>>> c3695813
    <PackageReference Include="Mono.Options" Version="5.3.0.1" />
  </ItemGroup>

  <ItemGroup>
    <ProjectReference Include="..\MolecularHydrogen\MolecularHydrogen.csproj" />
  </ItemGroup>

  <ItemGroup>
    <PackageReference Include="Newtonsoft.Json" Version="12.0.3" />
  </ItemGroup>

</Project><|MERGE_RESOLUTION|>--- conflicted
+++ resolved
@@ -24,13 +24,8 @@
   </ItemGroup>
 
   <ItemGroup>
-<<<<<<< HEAD
-    <PackageReference Include="Microsoft.Quantum.Chemistry" Version="0.13.20111102-beta" />
-    <PackageReference Include="Microsoft.Quantum.Simulators" Version="0.13.20111102-beta" />
-=======
     <PackageReference Include="Microsoft.Quantum.Chemistry" Version="0.13.20111201-beta" />
     <PackageReference Include="Microsoft.Quantum.Simulators" Version="0.13.20111201-beta" />
->>>>>>> c3695813
     <PackageReference Include="Mono.Options" Version="5.3.0.1" />
   </ItemGroup>
 
