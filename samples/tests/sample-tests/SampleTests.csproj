--- conflicted
+++ resolved
@@ -23,10 +23,6 @@
   </ItemGroup>
 
   <ItemGroup>
-<<<<<<< HEAD
-=======
-    <PackageReference Include="Microsoft.Quantum.Development.Kit" Version="0.12.20070124" />
->>>>>>> 1ac11dd1
     <PackageReference Include="Microsoft.Quantum.Xunit" Version="0.12.20070124" />
     <PackageReference Include="Microsoft.NET.Test.Sdk" Version="16.4.0" />
     <PackageReference Include="xunit" Version="2.4.1" />
